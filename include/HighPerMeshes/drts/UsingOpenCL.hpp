#ifndef USINGOPENCL_HPP 
#define USINGOPENCL_HPP 

#include <stdexcept>
#include <string>
#include <map>
#include <any>
#include <list>

#include <HighPerMeshes/dsl/dispatchers/OpenCLDispatcher.hpp>

#define CL_HPP_ENABLE_EXCEPTIONS
#define CL_HPP_MINIMUM_OPENCL_VERSION 110
#define CL_HPP_TARGET_OPENCL_VERSION 200
#include <CL/cl2.hpp>

namespace HPM
{
    class ProfCL
    {
        private:
        cl::Event event;
        cl::CommandQueue queue;

        public:
        ProfCL(cl::CommandQueue q, cl::Event & e) : event(e), queue(q) {}

        unsigned long elapsed_ns()
        {
          queue.finish();
          return event.getProfilingInfo<CL_PROFILING_COMMAND_END>() 
                 - event.getProfilingInfo<CL_PROFILING_COMMAND_START>();
        }

    };



    class OpenCLHandler
    {

        public:

        typedef std::string kernel_name_type;

        private:

        cl::Platform platform;
        std::vector<cl::Device> devices;
        cl::Context context;

        cl::CommandQueue default_queue;

        std::list<std::any> allocators;           
        std::map<kernel_name_type, cl::Kernel> kernels;

        public:

        template <typename T> using SVMAllocator = cl::SVMAllocator<T, cl::SVMTraitCoarse<>>;

        OpenCLHandler(std::string cl_platform_name, std::string cl_device_name)
        {

            // select platform
            std::vector<cl::Platform> platforms;
            cl::Platform::get(&platforms);

            for(auto plat = platforms.begin(); plat != platforms.end(); )
                if(plat->getInfo<CL_PLATFORM_NAME>().find(cl_platform_name) == std::string::npos)
                    platforms.erase(plat);
                else ++plat;

            if(platforms.size() != 1) throw std::runtime_error("ocl platform error"); 

            cl::Platform platform = platforms[0];
            std::cout<<"Platform: "<<platform.getInfo<CL_PLATFORM_NAME>()<<std::endl;
          
            // select device/s
            platform.getDevices(CL_DEVICE_TYPE_DEFAULT, &devices);

            for(auto dev = devices.begin(); dev != devices.end(); )
                if(dev->getInfo<CL_DEVICE_NAME>().find(cl_device_name) == std::string::npos)
                    devices.erase(dev);
                else ++dev;

            // for now use just a single device
            if(devices.size() < 1) throw std::runtime_error("no ocl devices found"); 
          
            cl::Device device = devices[0];
            std::cout<<"Device: "<<device.getInfo<CL_DEVICE_NAME>()<<std::endl;

            if(!(CL_DEVICE_SVM_COARSE_GRAIN_BUFFER & device.getInfo<CL_DEVICE_SVM_CAPABILITIES>())) 
                throw std::runtime_error("device does not support SVM coarse grain buffers");

            // create context         
            context = cl::Context(devices);
            cl::Context defc = cl::Context::setDefault(context);
            if (defc != context)
                throw std::runtime_error("error setting default context");

            // create default queue 
            default_queue = cl::CommandQueue(context, device, CL_QUEUE_PROFILING_ENABLE);
            cl::CommandQueue defq = cl::CommandQueue::setDefault(default_queue);
            if (defq != default_queue)
                throw std::runtime_error("error setting default queue");


        }

        void LoadKernelsFromBinary(std::string binFilename, std::vector<kernel_name_type> kernelNames)
        {

            std::cerr<<"Loading OpenCL kernel binary from '"<<binFilename<<"' ...";

            std::ifstream bin_file(binFilename, std::ifstream::binary);

            bin_file.seekg (0, bin_file.end);
            size_t bin_file_size = bin_file.tellg();
          
            std::vector<unsigned char> buf(bin_file_size);

            bin_file.seekg (0, bin_file.beg);
            bin_file.read((char*) buf.data(), bin_file_size);
            
            std::cerr<<" DONE"<<std::endl;
 
            cl::Program::Binaries bins;
            bins.push_back(buf);
          
            cl_int prog_err;
            cl::Program program(context, devices, bins, NULL, &prog_err);
            program.build();

            // RATIONALE: in case a new binary/source is loaded the old kernels are erased 
            kernels.clear();
         
            for(std::string kname : kernelNames)
                kernels.emplace(kname, cl::Kernel(program, kname.c_str()));

        }
 
        void LoadKernelsFromString(std::string source, std::vector<kernel_name_type> kernelNames)
        {

            std::vector<std::string> _s;
            _s.push_back(source);
            cl_int prog_err, krnl_err;

            cl::Program program(context, _s, &prog_err);

            try { program.build(devices); }
                catch (cl::Error& e)
                {
                    std::cerr<<"Error in program build.\n"<<program.getBuildInfo<CL_PROGRAM_BUILD_LOG>(devices[0])<<std::endl;
                    _Exit(1);
                }

            // RATIONALE: in case a new binary/source is loaded the old kernels are erased
            kernels.clear();

            for(std::string kname : kernelNames)
            {
                kernels.emplace(kname, cl::Kernel(program, kname.c_str(), &krnl_err));
                std::cerr<<kname<<" "<<krnl_err<<std::endl;
            }
        }

        const cl::Context& GetContext() const
        {
            return context;
        }
 
        template <typename T>
        const SVMAllocator<T> & GetSVMAllocator()
        {
            return std::any_cast<const SVMAllocator<T> &>(allocators.emplace_back(SVMAllocator<T>(context)));
        }
       
        template <typename T>
        void SetKernelArg(kernel_name_type kernelName, size_t argIdx, const T& value)
        {
            kernels.at(kernelName).setArg(argIdx, value);
        }

        template <typename T, typename MeshT, typename DofT>
        void SetKernelArg(kernel_name_type kernelName, const size_t argIdx, const Buffer<T, MeshT, DofT, OpenCLHandler::SVMAllocator<T>>& buffer)
        {
            kernels.at(kernelName).setArg(argIdx, (void*) buffer.GetData());
        }

        template <typename T, typename MeshT, typename DofT>
        void SetKernelArg(kernel_name_type kernelName, const size_t argIdx, const std::vector<T, OpenCLHandler::SVMAllocator<T>>& buffer)
        {
            kernels.at(kernelName).setArg(argIdx, (void*) buffer.data());
        }

        template <typename T, typename MeshT, typename DofT>
        void UnmapSVMBuffer(Buffer<T, MeshT, DofT, OpenCLHandler::SVMAllocator<T>> & buffer)
        {
            default_queue.enqueueUnmapSVM((void*) buffer.GetData());
        }

        template <typename T>
        void UnmapSVMBuffer(std::vector<T, OpenCLHandler::SVMAllocator<T>> & buffer)
        {
            default_queue.enqueueUnmapSVM((void*) buffer.data());
        }


        template <typename T, typename MeshT, typename DofT>
        void MapSVMBuffer(const Buffer<T, MeshT, DofT, OpenCLHandler::SVMAllocator<T>>& buffer)
        {
            default_queue.enqueueMapSVM((void*) buffer.GetData(), CL_TRUE, CL_MAP_READ | CL_MAP_WRITE, sizeof(T)*buffer.GetSize());
        }

<<<<<<< HEAD
        template <typename T>
        void MapSVMBuffer(const std::vector<T, OpenCLHandler::SVMAllocator<T>>& buffer)
        {
            default_queue.enqueueMapSVM((void*) buffer.data(), CL_TRUE, CL_MAP_READ | CL_MAP_WRITE, sizeof(T)*buffer.size());
        }


        void EnqueueKernel(kernel_name_type kernelName, size_t global_wi = 1)
=======
        ProfCL EnqueueKernel(kernel_name_type kernelName, size_t global_wi = 1)
>>>>>>> 2922976b
        {
            cl::Event kernel_event;
            default_queue.enqueueNDRangeKernel(kernels.at(kernelName),cl::NullRange,cl::NDRange(global_wi),cl::NDRange(1), NULL, &kernel_event);
            return ProfCL(default_queue, kernel_event);
        }


    };


    template<typename... KernelArg>
    class OpenCLKernelEnqueuer
    {

        private:

        using KernelArgs = std::tuple<KernelArg...>;

        OpenCLHandler& ocl;
        OpenCLHandler::kernel_name_type kernelName;
        KernelArgs kernel_arguments;
        size_t wi_global_size;

        template <typename T, typename MeshT, typename DofT>
        void Map(const Buffer<T, MeshT, DofT, OpenCLHandler::SVMAllocator<T>>& buffer)
        {
            ocl.MapSVMBuffer(buffer);
        }

        template <typename T, typename MeshT, typename DofT>
        void Unmap(Buffer<T, MeshT, DofT, OpenCLHandler::SVMAllocator<T>> & buffer)
        {
            ocl.UnmapSVMBuffer(buffer);
        }

        template <typename NOP_T> void Map(NOP_T arg){}
        template <typename NOP_T> void Unmap(NOP_T arg){}

        public:

        OpenCLKernelEnqueuer(OpenCLHandler& _ocl, OpenCLHandler::kernel_name_type _kernelName, KernelArgs _ka, size_t _wi_global_size = 1)
            : ocl(_ocl), kernelName(_kernelName), kernel_arguments(_ka), wi_global_size(_wi_global_size) {};

        void enqueue()
        {
            std::apply([this](auto&&... arg) { (Unmap(arg), ...); }, kernel_arguments); // eventually unmap the svm buffers
            std::apply([this](auto&&... arg) { size_t arg_id(0); ((ocl.SetKernelArg(kernelName, arg_id++, arg)), ...); }, kernel_arguments);
            ocl.EnqueueKernel(kernelName, wi_global_size);
            std::apply([this](auto&&... arg) { (Map(arg), ...); }, kernel_arguments);  // eventually map the svm buffers
        };

    };


} // namespace HPM

#endif
<|MERGE_RESOLUTION|>--- conflicted
+++ resolved
@@ -213,18 +213,13 @@
             default_queue.enqueueMapSVM((void*) buffer.GetData(), CL_TRUE, CL_MAP_READ | CL_MAP_WRITE, sizeof(T)*buffer.GetSize());
         }
 
-<<<<<<< HEAD
         template <typename T>
         void MapSVMBuffer(const std::vector<T, OpenCLHandler::SVMAllocator<T>>& buffer)
         {
             default_queue.enqueueMapSVM((void*) buffer.data(), CL_TRUE, CL_MAP_READ | CL_MAP_WRITE, sizeof(T)*buffer.size());
         }
 
-
-        void EnqueueKernel(kernel_name_type kernelName, size_t global_wi = 1)
-=======
         ProfCL EnqueueKernel(kernel_name_type kernelName, size_t global_wi = 1)
->>>>>>> 2922976b
         {
             cl::Event kernel_event;
             default_queue.enqueueNDRangeKernel(kernels.at(kernelName),cl::NullRange,cl::NDRange(global_wi),cl::NDRange(1), NULL, &kernel_event);
